// Copyright Amazon.com, Inc. or its affiliates. All Rights Reserved.
// SPDX-License-Identifier: Apache-2.0

package instrumentation

import (
	"context"
	"encoding/json"
	"fmt"
	"testing"

	"github.com/go-logr/logr"
	"github.com/stretchr/testify/assert"
	"github.com/stretchr/testify/require"
	semconv "go.opentelemetry.io/otel/semconv/v1.7.0"
	appsv1 "k8s.io/api/apps/v1"
	corev1 "k8s.io/api/core/v1"
	"k8s.io/apimachinery/pkg/api/resource"
	metav1 "k8s.io/apimachinery/pkg/apis/meta/v1"

	"github.com/aws/amazon-cloudwatch-agent-operator/apis/v1alpha1"
)

var defaultVolumeLimitSize = resource.MustParse("200Mi")

var testResourceRequirements = corev1.ResourceRequirements{
	Limits: corev1.ResourceList{
		corev1.ResourceCPU:    resource.MustParse("500m"),
		corev1.ResourceMemory: resource.MustParse("128Mi"),
	},
	Requests: corev1.ResourceList{
		corev1.ResourceCPU:    resource.MustParse("500m"),
		corev1.ResourceMemory: resource.MustParse("128Mi"),
	},
}

func TestSDKInjection(t *testing.T) {
	ns := corev1.Namespace{
		ObjectMeta: metav1.ObjectMeta{
			Name: "project1",
		},
	}
	err := k8sClient.Create(context.Background(), &ns)
	require.NoError(t, err)
	dep := appsv1.Deployment{
		ObjectMeta: metav1.ObjectMeta{
			Namespace: "project1",
			Name:      "my-deployment",
			UID:       "depuid",
		},
		Spec: appsv1.DeploymentSpec{
			Selector: &metav1.LabelSelector{
				MatchLabels: map[string]string{"app": "my"},
			},
			Template: corev1.PodTemplateSpec{
				ObjectMeta: metav1.ObjectMeta{
					Labels: map[string]string{"app": "my"},
				},
				Spec: corev1.PodSpec{
					Containers: []corev1.Container{{Name: "app", Image: "foo:bar"}},
				},
			},
		},
	}
	err = k8sClient.Create(context.Background(), &dep)
	require.NoError(t, err)
	rs := appsv1.ReplicaSet{
		ObjectMeta: metav1.ObjectMeta{
			Name:      "my-replicaset",
			Namespace: "project1",
			UID:       "rsuid",
			OwnerReferences: []metav1.OwnerReference{
				{
					Kind:       "Deployment",
					APIVersion: "apps/v1",
					Name:       "my-deployment",
					UID:        "depuid",
				},
			},
		},
		Spec: appsv1.ReplicaSetSpec{
			Selector: &metav1.LabelSelector{
				MatchLabels: map[string]string{"app": "my"},
			},
			Template: corev1.PodTemplateSpec{
				ObjectMeta: metav1.ObjectMeta{
					Labels: map[string]string{"app": "my"},
				},
				Spec: corev1.PodSpec{
					Containers: []corev1.Container{{Name: "app", Image: "foo:bar"}},
				},
			},
		},
	}
	err = k8sClient.Create(context.Background(), &rs)
	require.NoError(t, err)

	tests := []struct {
		name     string
		inst     v1alpha1.Instrumentation
		pod      corev1.Pod
		expected corev1.Pod
	}{
		{
			name: "SDK env vars not defined",
			inst: v1alpha1.Instrumentation{
				Spec: v1alpha1.InstrumentationSpec{
					Exporter: v1alpha1.Exporter{
						Endpoint: "https://collector:4317",
					},
					Resource: v1alpha1.Resource{
						AddK8sUIDAttributes: true,
					},
					Propagators: []v1alpha1.Propagator{"b3", "jaeger"},
					Sampler: v1alpha1.Sampler{
						Type:     "parentbased_traceidratio",
						Argument: "0.25",
					},
				},
			},
			pod: corev1.Pod{
				ObjectMeta: metav1.ObjectMeta{
					Namespace: "project1",
					Name:      "app",
					UID:       "pod-uid",
					OwnerReferences: []metav1.OwnerReference{
						{
							Kind:       "ReplicaSet",
							Name:       "my-replicaset",
							UID:        "rsuid",
							APIVersion: "apps/v1",
						},
					},
				},
				Spec: corev1.PodSpec{
					Containers: []corev1.Container{
						{
							Name:  "application-name",
							Image: "app:latest",
						},
					},
				},
			},
			expected: corev1.Pod{
				ObjectMeta: metav1.ObjectMeta{
					Namespace: "project1",
					Name:      "app",
					UID:       "pod-uid",
					OwnerReferences: []metav1.OwnerReference{
						{
							Kind:       "ReplicaSet",
							Name:       "my-replicaset",
							UID:        "rsuid",
							APIVersion: "apps/v1",
						},
					},
				},
				Spec: corev1.PodSpec{
					Containers: []corev1.Container{
						{
							Name:  "application-name",
							Image: "app:latest",
							Env: []corev1.EnvVar{
								{
									Name:  "OTEL_SERVICE_NAME",
									Value: "my-deployment",
								},
								{
									Name:  "OTEL_EXPORTER_OTLP_ENDPOINT",
									Value: "https://collector:4317",
								},
								{
									Name: "OTEL_RESOURCE_ATTRIBUTES_NODE_NAME",
									ValueFrom: &corev1.EnvVarSource{
										FieldRef: &corev1.ObjectFieldSelector{
											FieldPath: "spec.nodeName",
										},
									},
								},
								{
									Name:  "OTEL_PROPAGATORS",
									Value: "b3,jaeger",
								},
								{
									Name:  "OTEL_TRACES_SAMPLER",
									Value: "parentbased_traceidratio",
								},
								{
									Name:  "OTEL_TRACES_SAMPLER_ARG",
									Value: "0.25",
								},
								{
									Name:  "OTEL_RESOURCE_ATTRIBUTES",
									Value: "com.amazonaws.cloudwatch.entity.internal.service.name.source=K8sWorkload,k8s.container.name=application-name,k8s.deployment.name=my-deployment,k8s.deployment.uid=depuid,k8s.namespace.name=project1,k8s.node.name=$(OTEL_RESOURCE_ATTRIBUTES_NODE_NAME),k8s.pod.name=app,k8s.pod.uid=pod-uid,k8s.replicaset.name=my-replicaset,k8s.replicaset.uid=rsuid,service.instance.id=project1.app.application-name,service.version=latest",
								},
							},
						},
					},
				},
			},
		},
		{
			name: "SDK env vars defined",
			inst: v1alpha1.Instrumentation{
				Spec: v1alpha1.InstrumentationSpec{
					Exporter: v1alpha1.Exporter{
						Endpoint: "https://collector:4317",
					},
					Resource: v1alpha1.Resource{
						Attributes: map[string]string{
							"fromcr": "val",
						},
					},
					Propagators: []v1alpha1.Propagator{"jaeger"},
					Sampler: v1alpha1.Sampler{
						Type:     "parentbased_traceidratio",
						Argument: "0.25",
					},
				},
			},
			pod: corev1.Pod{
				ObjectMeta: metav1.ObjectMeta{
					Namespace: "project1",
					Name:      "app",
				},
				Spec: corev1.PodSpec{
					Containers: []corev1.Container{
						{
							Image: "app:latest",
							Env: []corev1.EnvVar{
								{
									Name:  "OTEL_SERVICE_NAME",
									Value: "explicitly_set",
								},
								{
									Name:  "OTEL_EXPORTER_OTLP_ENDPOINT",
									Value: "explicitly_set",
								},
								{
									Name:  "OTEL_PROPAGATORS",
									Value: "b3",
								},
								{
									Name:  "OTEL_TRACES_SAMPLER",
									Value: "always_on",
								},
								{
									Name:  "OTEL_RESOURCE_ATTRIBUTES",
									Value: "foo=bar,k8s.container.name=other,service.version=explicitly_set,",
								},
							},
						},
					},
				},
			},
			expected: corev1.Pod{
				ObjectMeta: metav1.ObjectMeta{
					Namespace: "project1",
					Name:      "app",
				},
				Spec: corev1.PodSpec{
					Containers: []corev1.Container{
						{
							Image: "app:latest",
							Env: []corev1.EnvVar{
								{
									Name:  "OTEL_SERVICE_NAME",
									Value: "explicitly_set",
								},
								{
									Name:  "OTEL_EXPORTER_OTLP_ENDPOINT",
									Value: "explicitly_set",
								},
								{
									Name:  "OTEL_PROPAGATORS",
									Value: "b3",
								},
								{
									Name:  "OTEL_TRACES_SAMPLER",
									Value: "always_on",
								},
								{
									Name: "OTEL_RESOURCE_ATTRIBUTES_NODE_NAME",
									ValueFrom: &corev1.EnvVarSource{
										FieldRef: &corev1.ObjectFieldSelector{
											FieldPath: "spec.nodeName",
										},
									},
								},
								{
									Name:  "OTEL_RESOURCE_ATTRIBUTES",
									Value: "foo=bar,k8s.container.name=other,service.version=explicitly_set,com.amazonaws.cloudwatch.entity.internal.service.name.source=Instrumentation,fromcr=val,k8s.namespace.name=project1,k8s.node.name=$(OTEL_RESOURCE_ATTRIBUTES_NODE_NAME),k8s.pod.name=app",
								},
							},
						},
					},
				},
			},
		},
		{
			name: "Empty instrumentation spec",
			inst: v1alpha1.Instrumentation{
				Spec: v1alpha1.InstrumentationSpec{},
			},
			pod: corev1.Pod{
				ObjectMeta: metav1.ObjectMeta{
					Namespace: "project1",
					Name:      "app",
					UID:       "pod-uid",
					OwnerReferences: []metav1.OwnerReference{
						{
							Kind:       "ReplicaSet",
							Name:       "my-replicaset",
							UID:        "rsuid",
							APIVersion: "apps/v1",
						},
					},
				},
				Spec: corev1.PodSpec{
					Containers: []corev1.Container{
						{
							Name:  "application-name",
							Image: "app:latest",
						},
					},
				},
			},
			expected: corev1.Pod{
				ObjectMeta: metav1.ObjectMeta{
					Namespace: "project1",
					Name:      "app",
					UID:       "pod-uid",
					OwnerReferences: []metav1.OwnerReference{
						{
							Kind:       "ReplicaSet",
							Name:       "my-replicaset",
							UID:        "rsuid",
							APIVersion: "apps/v1",
						},
					},
				},
				Spec: corev1.PodSpec{
					Containers: []corev1.Container{
						{
							Name:  "application-name",
							Image: "app:latest",
							Env: []corev1.EnvVar{
								{
									Name:  "OTEL_SERVICE_NAME",
									Value: "my-deployment",
								},
								{
									Name: "OTEL_RESOURCE_ATTRIBUTES_NODE_NAME",
									ValueFrom: &corev1.EnvVarSource{
										FieldRef: &corev1.ObjectFieldSelector{
											FieldPath: "spec.nodeName",
										},
									},
								},
								{
									Name:  "OTEL_RESOURCE_ATTRIBUTES",
									Value: "com.amazonaws.cloudwatch.entity.internal.service.name.source=K8sWorkload,k8s.container.name=application-name,k8s.deployment.name=my-deployment,k8s.namespace.name=project1,k8s.node.name=$(OTEL_RESOURCE_ATTRIBUTES_NODE_NAME),k8s.pod.name=app,k8s.pod.uid=pod-uid,k8s.replicaset.name=my-replicaset,service.instance.id=project1.app.application-name,service.version=latest",
								},
							},
						},
					},
				},
			},
		},
		{
			name: "SDK image with port number, no version",
			inst: v1alpha1.Instrumentation{},
			pod: corev1.Pod{
				Spec: corev1.PodSpec{
					Containers: []corev1.Container{
						{
							Image: "fictional.registry.example:10443/imagename",
						},
					},
				},
			},
			expected: corev1.Pod{
				Spec: corev1.PodSpec{
					Containers: []corev1.Container{
						{
							Image: "fictional.registry.example:10443/imagename",
							Env: []corev1.EnvVar{
								{
									Name:  "OTEL_SERVICE_NAME",
									Value: "",
								},
								{
									Name: "OTEL_RESOURCE_ATTRIBUTES_POD_NAME",
									ValueFrom: &corev1.EnvVarSource{
										FieldRef: &corev1.ObjectFieldSelector{
											FieldPath: "metadata.name",
										},
									},
								},
								{
									Name: "OTEL_RESOURCE_ATTRIBUTES_NODE_NAME",
									ValueFrom: &corev1.EnvVarSource{
										FieldRef: &corev1.ObjectFieldSelector{
											FieldPath: "spec.nodeName",
										},
									},
								},
								{
									Name:  "OTEL_RESOURCE_ATTRIBUTES",
									Value: "com.amazonaws.cloudwatch.entity.internal.service.name.source=K8sWorkload,k8s.node.name=$(OTEL_RESOURCE_ATTRIBUTES_NODE_NAME),k8s.pod.name=$(OTEL_RESOURCE_ATTRIBUTES_POD_NAME)",
								},
							},
						},
					},
				},
			},
		},
		{
			name: "SDK image with port number, with version",
			inst: v1alpha1.Instrumentation{},
			pod: corev1.Pod{
				Spec: corev1.PodSpec{
					Containers: []corev1.Container{
						{
							Image: "fictional.registry.example:10443/imagename:latest",
						},
					},
				},
			},
			expected: corev1.Pod{
				Spec: corev1.PodSpec{
					Containers: []corev1.Container{
						{
							Image: "fictional.registry.example:10443/imagename:latest",
							Env: []corev1.EnvVar{
								{
									Name:  "OTEL_SERVICE_NAME",
									Value: "",
								},
								{
									Name: "OTEL_RESOURCE_ATTRIBUTES_POD_NAME",
									ValueFrom: &corev1.EnvVarSource{
										FieldRef: &corev1.ObjectFieldSelector{
											FieldPath: "metadata.name",
										},
									},
								},
								{
									Name: "OTEL_RESOURCE_ATTRIBUTES_NODE_NAME",
									ValueFrom: &corev1.EnvVarSource{
										FieldRef: &corev1.ObjectFieldSelector{
											FieldPath: "spec.nodeName",
										},
									},
								},
								{
									Name:  "OTEL_RESOURCE_ATTRIBUTES",
									Value: "com.amazonaws.cloudwatch.entity.internal.service.name.source=K8sWorkload,k8s.node.name=$(OTEL_RESOURCE_ATTRIBUTES_NODE_NAME),k8s.pod.name=$(OTEL_RESOURCE_ATTRIBUTES_POD_NAME),service.version=latest",
								},
							},
						},
					},
				},
			},
		},
	}

	for _, test := range tests {
		t.Run(test.name, func(t *testing.T) {
			inj := sdkInjector{
				client: k8sClient,
			}
			pod := inj.injectCommonSDKConfig(context.Background(), test.inst, corev1.Namespace{ObjectMeta: metav1.ObjectMeta{Name: test.pod.Namespace}}, test.pod, 0, 0)
			_, err = json.MarshalIndent(pod, "", "  ")
			assert.NoError(t, err)
			assert.Equal(t, test.expected, pod)
		})
	}
}

func TestInjectJava(t *testing.T) {
	inst := v1alpha1.Instrumentation{
		Spec: v1alpha1.InstrumentationSpec{
			Java: v1alpha1.Java{
				Image:     "img:1",
				Resources: testResourceRequirements,
			},
			Exporter: v1alpha1.Exporter{
				Endpoint: "https://collector:4317",
			},
		},
	}
	insts := languageInstrumentations{
		Java: instrumentationWithContainers{Instrumentation: &inst, Containers: ""},
	}
	inj := sdkInjector{
		logger: logr.Discard(),
	}
	pod := inj.inject(context.Background(), insts,
		corev1.Namespace{},
		corev1.Pod{
			Spec: corev1.PodSpec{
				Containers: []corev1.Container{
					{
						Name:  "app",
						Image: "app:latest",
					},
				},
			},
		})
	assert.Equal(t, corev1.Pod{
		Spec: corev1.PodSpec{
			Volumes: []corev1.Volume{
				{
					Name: javaVolumeName,
					VolumeSource: corev1.VolumeSource{
						EmptyDir: &corev1.EmptyDirVolumeSource{
							SizeLimit: &defaultVolumeLimitSize,
						},
					},
				},
			},
			InitContainers: []corev1.Container{
				{
					Name:    javaInitContainerName,
					Image:   "img:1",
					Command: []string{"cp", "/javaagent.jar", javaInstrMountPath + "/javaagent.jar"},
					VolumeMounts: []corev1.VolumeMount{{
						Name:      javaVolumeName,
						MountPath: javaInstrMountPath,
					}},
					Resources: testResourceRequirements,
				},
			},
			Containers: []corev1.Container{
				{
					Name:  "app",
					Image: "app:latest",
					VolumeMounts: []corev1.VolumeMount{
						{
							Name:      javaVolumeName,
							MountPath: javaInstrMountPath,
						},
					},
					Env: []corev1.EnvVar{
						{
							Name:  "JAVA_TOOL_OPTIONS",
							Value: javaJVMArgument,
						},
						{
							Name:  "OTEL_SERVICE_NAME",
							Value: "app",
						},
						{
							Name:  "OTEL_EXPORTER_OTLP_ENDPOINT",
							Value: "https://collector:4317",
						},
						{
							Name: "OTEL_RESOURCE_ATTRIBUTES_POD_NAME",
							ValueFrom: &corev1.EnvVarSource{
								FieldRef: &corev1.ObjectFieldSelector{
									FieldPath: "metadata.name",
								},
							},
						},
						{
							Name: "OTEL_RESOURCE_ATTRIBUTES_NODE_NAME",
							ValueFrom: &corev1.EnvVarSource{
								FieldRef: &corev1.ObjectFieldSelector{
									FieldPath: "spec.nodeName",
								},
							},
						},
						{
							Name:  "OTEL_RESOURCE_ATTRIBUTES",
							Value: "com.amazonaws.cloudwatch.entity.internal.service.name.source=K8sWorkload,k8s.container.name=app,k8s.node.name=$(OTEL_RESOURCE_ATTRIBUTES_NODE_NAME),k8s.pod.name=$(OTEL_RESOURCE_ATTRIBUTES_POD_NAME),service.version=latest",
						},
					},
				},
			},
		},
	}, pod)
}

func TestInjectNodeJS(t *testing.T) {
	inst := v1alpha1.Instrumentation{
		Spec: v1alpha1.InstrumentationSpec{
			NodeJS: v1alpha1.NodeJS{
				Image:     "img:1",
				Resources: testResourceRequirements,
			},
			Exporter: v1alpha1.Exporter{
				Endpoint: "https://collector:4318",
			},
		},
	}
	insts := languageInstrumentations{
		NodeJS: instrumentationWithContainers{Instrumentation: &inst, Containers: ""},
	}
	inj := sdkInjector{
		logger: logr.Discard(),
	}
	pod := inj.inject(context.Background(), insts,
		corev1.Namespace{},
		corev1.Pod{
			Spec: corev1.PodSpec{
				Containers: []corev1.Container{
					{
						Name:  "app",
						Image: "app:latest",
					},
				},
			},
		})
	assert.Equal(t, corev1.Pod{
		Spec: corev1.PodSpec{
			Volumes: []corev1.Volume{
				{
					Name: nodejsVolumeName,
					VolumeSource: corev1.VolumeSource{
						EmptyDir: &corev1.EmptyDirVolumeSource{
							SizeLimit: &defaultVolumeLimitSize,
						},
					},
				},
			},
			InitContainers: []corev1.Container{
				{
					Name:    nodejsInitContainerName,
					Image:   "img:1",
					Command: []string{"cp", "-a", "/autoinstrumentation/.", nodejsInstrMountPath},
					VolumeMounts: []corev1.VolumeMount{{
						Name:      nodejsVolumeName,
						MountPath: nodejsInstrMountPath,
					}},
					Resources: testResourceRequirements,
				},
			},
			Containers: []corev1.Container{
				{
					Name:  "app",
					Image: "app:latest",
					VolumeMounts: []corev1.VolumeMount{
						{
							Name:      nodejsVolumeName,
							MountPath: nodejsInstrMountPath,
						},
					},
					Env: []corev1.EnvVar{
						{
							Name:  "NODE_OPTIONS",
							Value: nodeRequireArgument,
						},
						{
							Name:  "OTEL_SERVICE_NAME",
							Value: "app",
						},
						{
							Name:  "OTEL_EXPORTER_OTLP_ENDPOINT",
							Value: "https://collector:4318",
						},
						{
							Name: "OTEL_RESOURCE_ATTRIBUTES_POD_NAME",
							ValueFrom: &corev1.EnvVarSource{
								FieldRef: &corev1.ObjectFieldSelector{
									FieldPath: "metadata.name",
								},
							},
						},
						{
							Name: "OTEL_RESOURCE_ATTRIBUTES_NODE_NAME",
							ValueFrom: &corev1.EnvVarSource{
								FieldRef: &corev1.ObjectFieldSelector{
									FieldPath: "spec.nodeName",
								},
							},
						},
						{
							Name:  "OTEL_RESOURCE_ATTRIBUTES",
							Value: "com.amazonaws.cloudwatch.entity.internal.service.name.source=K8sWorkload,k8s.container.name=app,k8s.node.name=$(OTEL_RESOURCE_ATTRIBUTES_NODE_NAME),k8s.pod.name=$(OTEL_RESOURCE_ATTRIBUTES_POD_NAME),service.version=latest",
						},
					},
				},
			},
		},
	}, pod)
}

func TestInjectPython(t *testing.T) {
	inst := v1alpha1.Instrumentation{
		Spec: v1alpha1.InstrumentationSpec{
			Python: v1alpha1.Python{
				Image: "img:1",
			},
			Exporter: v1alpha1.Exporter{
				Endpoint: "https://collector:4318",
			},
		},
	}
	insts := languageInstrumentations{
		Python: instrumentationWithContainers{Instrumentation: &inst, Containers: ""},
	}

	inj := sdkInjector{
		logger: logr.Discard(),
	}
	pod := inj.inject(context.Background(), insts,
		corev1.Namespace{},
		corev1.Pod{
			Spec: corev1.PodSpec{
				Containers: []corev1.Container{
					{
						Name:  "app",
						Image: "app:latest",
					},
				},
			},
		})
	assert.Equal(t, corev1.Pod{
		Spec: corev1.PodSpec{
			Volumes: []corev1.Volume{
				{
					Name: pythonVolumeName,
					VolumeSource: corev1.VolumeSource{
						EmptyDir: &corev1.EmptyDirVolumeSource{
							SizeLimit: &defaultVolumeLimitSize,
						},
					},
				},
			},
			InitContainers: []corev1.Container{
				{
					Name:    pythonInitContainerName,
					Image:   "img:1",
					Command: []string{"cp", "-a", "/autoinstrumentation/.", pythonInstrMountPath},
					VolumeMounts: []corev1.VolumeMount{{
						Name:      pythonVolumeName,
						MountPath: pythonInstrMountPath,
					}},
				},
			},
			Containers: []corev1.Container{
				{
					Name:  "app",
					Image: "app:latest",
					VolumeMounts: []corev1.VolumeMount{
						{
							Name:      pythonVolumeName,
							MountPath: pythonInstrMountPath,
						},
					},
					Env: []corev1.EnvVar{
						{
							Name:  "PYTHONPATH",
							Value: fmt.Sprintf("%s:%s", pythonPathPrefix, pythonPathSuffix),
						},
						{
							Name:  "OTEL_TRACES_EXPORTER",
							Value: "otlp",
						},
						{
							Name:  "OTEL_EXPORTER_OTLP_TRACES_PROTOCOL",
							Value: "http/protobuf",
						},
						{
							Name:  "OTEL_METRICS_EXPORTER",
							Value: "otlp",
						},
						{
							Name:  "OTEL_EXPORTER_OTLP_METRICS_PROTOCOL",
							Value: "http/protobuf",
						},
						{
							Name:  "OTEL_SERVICE_NAME",
							Value: "app",
						},
						{
							Name:  "OTEL_EXPORTER_OTLP_ENDPOINT",
							Value: "https://collector:4318",
						},
						{
							Name: "OTEL_RESOURCE_ATTRIBUTES_POD_NAME",
							ValueFrom: &corev1.EnvVarSource{
								FieldRef: &corev1.ObjectFieldSelector{
									FieldPath: "metadata.name",
								},
							},
						},
						{
							Name: "OTEL_RESOURCE_ATTRIBUTES_NODE_NAME",
							ValueFrom: &corev1.EnvVarSource{
								FieldRef: &corev1.ObjectFieldSelector{
									FieldPath: "spec.nodeName",
								},
							},
						},
						{
							Name:  "OTEL_RESOURCE_ATTRIBUTES",
							Value: "com.amazonaws.cloudwatch.entity.internal.service.name.source=K8sWorkload,k8s.container.name=app,k8s.node.name=$(OTEL_RESOURCE_ATTRIBUTES_NODE_NAME),k8s.pod.name=$(OTEL_RESOURCE_ATTRIBUTES_POD_NAME),service.version=latest",
						},
					},
				},
			},
		},
	}, pod)
}

func TestInjectJavaAndPython(t *testing.T) {
	instJava := v1alpha1.Instrumentation{
		Spec: v1alpha1.InstrumentationSpec{
			Java: v1alpha1.Java{
				Image:     "img:1",
				Resources: testResourceRequirements,
			},
			Exporter: v1alpha1.Exporter{
				Endpoint: "https://collector:4317",
			},
		},
	}
	instPython := v1alpha1.Instrumentation{
		Spec: v1alpha1.InstrumentationSpec{
			Python: v1alpha1.Python{
				Image: "img:1",
			},
			Exporter: v1alpha1.Exporter{
				Endpoint: "https://collector:4318",
			},
		},
	}

	insts := languageInstrumentations{
		Java:   instrumentationWithContainers{Instrumentation: &instJava, Containers: ""},
		Python: instrumentationWithContainers{Instrumentation: &instPython, Containers: ""},
	}
	inj := sdkInjector{
		logger: logr.Discard(),
	}
	pod := inj.inject(context.Background(), insts,
		corev1.Namespace{},
		corev1.Pod{
			Spec: corev1.PodSpec{
				Containers: []corev1.Container{
					{
						Name:  "app",
						Image: "app:latest",
					},
				},
			},
		})
	assert.Equal(t, corev1.Pod{
		Spec: corev1.PodSpec{
			Volumes: []corev1.Volume{
				{
					Name: javaVolumeName,
					VolumeSource: corev1.VolumeSource{
						EmptyDir: &corev1.EmptyDirVolumeSource{
							SizeLimit: &defaultVolumeLimitSize,
						},
					},
				},
				{
					Name: pythonVolumeName,
					VolumeSource: corev1.VolumeSource{
						EmptyDir: &corev1.EmptyDirVolumeSource{
							SizeLimit: &defaultVolumeLimitSize,
						},
					},
				},
			},
			InitContainers: []corev1.Container{
				{
					Name:    javaInitContainerName,
					Image:   "img:1",
					Command: []string{"cp", "/javaagent.jar", javaInstrMountPath + "/javaagent.jar"},
					VolumeMounts: []corev1.VolumeMount{{
						Name:      javaVolumeName,
						MountPath: javaInstrMountPath,
					}},
					Resources: testResourceRequirements,
				},
				{
					Name:    pythonInitContainerName,
					Image:   "img:1",
					Command: []string{"cp", "-a", "/autoinstrumentation/.", pythonInstrMountPath},
					VolumeMounts: []corev1.VolumeMount{{
						Name:      pythonVolumeName,
						MountPath: pythonInstrMountPath,
					}},
				},
			},
			Containers: []corev1.Container{
				{
					Name:  "app",
					Image: "app:latest",
					VolumeMounts: []corev1.VolumeMount{
						{
							Name:      javaVolumeName,
							MountPath: javaInstrMountPath,
						},
						{
							Name:      pythonVolumeName,
							MountPath: pythonInstrMountPath,
						},
					},
					Env: []corev1.EnvVar{
						{
							Name:  "JAVA_TOOL_OPTIONS",
							Value: javaJVMArgument,
						},
						{
							Name:  "OTEL_SERVICE_NAME",
							Value: "app",
						},
						{
							Name:  "OTEL_EXPORTER_OTLP_ENDPOINT",
							Value: "https://collector:4317",
						},
						{
							Name: "OTEL_RESOURCE_ATTRIBUTES_POD_NAME",
							ValueFrom: &corev1.EnvVarSource{
								FieldRef: &corev1.ObjectFieldSelector{
									FieldPath: "metadata.name",
								},
							},
						},
						{
							Name: "OTEL_RESOURCE_ATTRIBUTES_NODE_NAME",
							ValueFrom: &corev1.EnvVarSource{
								FieldRef: &corev1.ObjectFieldSelector{
									FieldPath: "spec.nodeName",
								},
							},
						},
						{
							Name:  "PYTHONPATH",
							Value: fmt.Sprintf("%s:%s", pythonPathPrefix, pythonPathSuffix),
						},
						{
							Name:  "OTEL_TRACES_EXPORTER",
							Value: "otlp",
						},
						{
							Name:  "OTEL_EXPORTER_OTLP_TRACES_PROTOCOL",
							Value: "http/protobuf",
						},
						{
							Name:  "OTEL_METRICS_EXPORTER",
							Value: "otlp",
						},
						{
							Name:  "OTEL_EXPORTER_OTLP_METRICS_PROTOCOL",
							Value: "http/protobuf",
						},
						{
							Name:  "OTEL_RESOURCE_ATTRIBUTES",
							Value: "com.amazonaws.cloudwatch.entity.internal.service.name.source=K8sWorkload,k8s.container.name=app,k8s.node.name=$(OTEL_RESOURCE_ATTRIBUTES_NODE_NAME),k8s.pod.name=$(OTEL_RESOURCE_ATTRIBUTES_POD_NAME),service.version=latest",
						},
					},
				},
			},
		},
	}, pod)
}

func TestInjectDotNet(t *testing.T) {
	inst := v1alpha1.Instrumentation{
		Spec: v1alpha1.InstrumentationSpec{
			DotNet: v1alpha1.DotNet{
				Image: "img:1",
			},
			Exporter: v1alpha1.Exporter{
				Endpoint: "https://collector:4318",
			},
		},
	}
	insts := languageInstrumentations{
		DotNet: instrumentationWithContainers{Instrumentation: &inst, Containers: ""},
	}
	inj := sdkInjector{
		logger: logr.Discard(),
	}
	pod := inj.inject(context.Background(), insts,
		corev1.Namespace{},
		corev1.Pod{
			Spec: corev1.PodSpec{
				Containers: []corev1.Container{
					{
						Name:  "app",
						Image: "app:latest",
					},
				},
			},
		})
	assert.Equal(t, corev1.Pod{
		Spec: corev1.PodSpec{
			Volumes: []corev1.Volume{
				{
					Name: dotnetVolumeName,
					VolumeSource: corev1.VolumeSource{
						EmptyDir: &corev1.EmptyDirVolumeSource{
							SizeLimit: &defaultVolumeLimitSize,
						},
					},
				},
			},
			InitContainers: []corev1.Container{
				{
					Name:    dotnetInitContainerName,
					Image:   "img:1",
					Command: []string{"cp", "-r", "/autoinstrumentation/.", dotnetInstrMountPath},
					VolumeMounts: []corev1.VolumeMount{{
						Name:      dotnetVolumeName,
						MountPath: dotnetInstrMountPath,
					}},
				},
			},
			Containers: []corev1.Container{
				{
					Name:  "app",
					Image: "app:latest",
					VolumeMounts: []corev1.VolumeMount{
						{
							Name:      dotnetVolumeName,
							MountPath: dotnetInstrMountPath,
						},
					},
					Env: []corev1.EnvVar{
						{
							Name:  envDotNetCoreClrEnableProfiling,
							Value: dotNetCoreClrEnableProfilingEnabled,
						},
						{
							Name:  envDotNetCoreClrProfiler,
							Value: dotNetCoreClrProfilerID,
						},
						{
							Name:  envDotNetCoreClrProfilerPath,
							Value: dotNetCoreClrProfilerGlibcPath,
						},
						{
							Name:  envDotNetStartupHook,
							Value: dotNetStartupHookPath,
						},
						{
							Name:  envDotNetAdditionalDeps,
							Value: dotNetAdditionalDepsPath,
						},
						{
							Name:  envDotNetOTelAutoHome,
							Value: dotNetOTelAutoHomePath,
						},
						{
							Name:  envDotNetSharedStore,
							Value: dotNetSharedStorePath,
						},
						{
							Name:  "OTEL_SERVICE_NAME",
							Value: "app",
						},
						{
							Name:  "OTEL_EXPORTER_OTLP_ENDPOINT",
							Value: "https://collector:4318",
						},
						{
							Name: "OTEL_RESOURCE_ATTRIBUTES_POD_NAME",
							ValueFrom: &corev1.EnvVarSource{
								FieldRef: &corev1.ObjectFieldSelector{
									FieldPath: "metadata.name",
								},
							},
						},
						{
							Name: "OTEL_RESOURCE_ATTRIBUTES_NODE_NAME",
							ValueFrom: &corev1.EnvVarSource{
								FieldRef: &corev1.ObjectFieldSelector{
									FieldPath: "spec.nodeName",
								},
							},
						},
						{
							Name:  "OTEL_RESOURCE_ATTRIBUTES",
							Value: "com.amazonaws.cloudwatch.entity.internal.service.name.source=K8sWorkload,k8s.container.name=app,k8s.node.name=$(OTEL_RESOURCE_ATTRIBUTES_NODE_NAME),k8s.pod.name=$(OTEL_RESOURCE_ATTRIBUTES_POD_NAME),service.version=latest",
						},
					},
				},
			},
		},
	}, pod)
}

func TestInjectJavaPythonAndDotNet(t *testing.T) {
	instJava := v1alpha1.Instrumentation{
		Spec: v1alpha1.InstrumentationSpec{
			Java: v1alpha1.Java{
				Image:     "img:1",
				Resources: testResourceRequirements,
			},
			Exporter: v1alpha1.Exporter{
				Endpoint: "https://collector:4317",
			},
		},
	}
	instPython := v1alpha1.Instrumentation{
		Spec: v1alpha1.InstrumentationSpec{
			Python: v1alpha1.Python{
				Image: "img:1",
			},
			Exporter: v1alpha1.Exporter{
				Endpoint: "https://collector:4318",
			},
		},
	}

	instDotNet := v1alpha1.Instrumentation{
		Spec: v1alpha1.InstrumentationSpec{
			DotNet: v1alpha1.DotNet{
				Image: "img:1",
			},
			Exporter: v1alpha1.Exporter{
				Endpoint: "https://collector:4318",
			},
		},
	}
	insts := languageInstrumentations{
		Java:   instrumentationWithContainers{Instrumentation: &instJava, Containers: ""},
		Python: instrumentationWithContainers{Instrumentation: &instPython, Containers: ""},
		DotNet: instrumentationWithContainers{Instrumentation: &instDotNet, Containers: ""},
	}
	inj := sdkInjector{
		logger: logr.Discard(),
	}
	pod := inj.inject(context.Background(), insts,
		corev1.Namespace{},
		corev1.Pod{
			Spec: corev1.PodSpec{
				Containers: []corev1.Container{
					{
						Name:  "app",
						Image: "app:latest",
					},
				},
			},
		})
	assert.Equal(t, corev1.Pod{
		Spec: corev1.PodSpec{
			Volumes: []corev1.Volume{
				{
					Name: javaVolumeName,
					VolumeSource: corev1.VolumeSource{
						EmptyDir: &corev1.EmptyDirVolumeSource{
							SizeLimit: &defaultVolumeLimitSize,
						},
					},
				},
				{
					Name: pythonVolumeName,
					VolumeSource: corev1.VolumeSource{
						EmptyDir: &corev1.EmptyDirVolumeSource{
							SizeLimit: &defaultVolumeLimitSize,
						},
					},
				},
				{
					Name: dotnetVolumeName,
					VolumeSource: corev1.VolumeSource{
						EmptyDir: &corev1.EmptyDirVolumeSource{
							SizeLimit: &defaultVolumeLimitSize,
						},
					},
				},
			},
			InitContainers: []corev1.Container{
				{
					Name:    javaInitContainerName,
					Image:   "img:1",
					Command: []string{"cp", "/javaagent.jar", javaInstrMountPath + "/javaagent.jar"},
					VolumeMounts: []corev1.VolumeMount{{
						Name:      javaVolumeName,
						MountPath: javaInstrMountPath,
					}},
					Resources: testResourceRequirements,
				},
				{
					Name:    pythonInitContainerName,
					Image:   "img:1",
					Command: []string{"cp", "-a", "/autoinstrumentation/.", pythonInstrMountPath},
					VolumeMounts: []corev1.VolumeMount{{
						Name:      pythonVolumeName,
						MountPath: pythonInstrMountPath,
					}},
				},
				{
					Name:    dotnetInitContainerName,
					Image:   "img:1",
					Command: []string{"cp", "-r", "/autoinstrumentation/.", dotnetInstrMountPath},
					VolumeMounts: []corev1.VolumeMount{{
						Name:      dotnetVolumeName,
						MountPath: dotnetInstrMountPath,
					}},
				},
			},
			Containers: []corev1.Container{
				{
					Name:  "app",
					Image: "app:latest",
					VolumeMounts: []corev1.VolumeMount{
						{
							Name:      javaVolumeName,
							MountPath: javaInstrMountPath,
						},
						{
							Name:      pythonVolumeName,
							MountPath: pythonInstrMountPath,
						},
						{
							Name:      dotnetVolumeName,
							MountPath: dotnetInstrMountPath,
						},
					},
					Env: []corev1.EnvVar{
						{
							Name:  "JAVA_TOOL_OPTIONS",
							Value: javaJVMArgument,
						},
						{
							Name:  "OTEL_SERVICE_NAME",
							Value: "app",
						},
						{
							Name:  "OTEL_EXPORTER_OTLP_ENDPOINT",
							Value: "https://collector:4317",
						},
						{
							Name: "OTEL_RESOURCE_ATTRIBUTES_POD_NAME",
							ValueFrom: &corev1.EnvVarSource{
								FieldRef: &corev1.ObjectFieldSelector{
									FieldPath: "metadata.name",
								},
							},
						},
						{
							Name: "OTEL_RESOURCE_ATTRIBUTES_NODE_NAME",
							ValueFrom: &corev1.EnvVarSource{
								FieldRef: &corev1.ObjectFieldSelector{
									FieldPath: "spec.nodeName",
								},
							},
						},
						{
							Name:  "PYTHONPATH",
							Value: fmt.Sprintf("%s:%s", pythonPathPrefix, pythonPathSuffix),
						},
						{
							Name:  "OTEL_TRACES_EXPORTER",
							Value: "otlp",
						},
						{
							Name:  "OTEL_EXPORTER_OTLP_TRACES_PROTOCOL",
							Value: "http/protobuf",
						},
						{
							Name:  "OTEL_METRICS_EXPORTER",
							Value: "otlp",
						},
						{
							Name:  "OTEL_EXPORTER_OTLP_METRICS_PROTOCOL",
							Value: "http/protobuf",
						},
						{
							Name:  envDotNetCoreClrEnableProfiling,
							Value: dotNetCoreClrEnableProfilingEnabled,
						},
						{
							Name:  envDotNetCoreClrProfiler,
							Value: dotNetCoreClrProfilerID,
						},
						{
							Name:  envDotNetCoreClrProfilerPath,
							Value: dotNetCoreClrProfilerGlibcPath,
						},
						{
							Name:  envDotNetStartupHook,
							Value: dotNetStartupHookPath,
						},
						{
							Name:  envDotNetAdditionalDeps,
							Value: dotNetAdditionalDepsPath,
						},
						{
							Name:  envDotNetOTelAutoHome,
							Value: dotNetOTelAutoHomePath,
						},
						{
							Name:  envDotNetSharedStore,
							Value: dotNetSharedStorePath,
						},
						{
							Name:  "OTEL_RESOURCE_ATTRIBUTES",
							Value: "com.amazonaws.cloudwatch.entity.internal.service.name.source=K8sWorkload,k8s.container.name=app,k8s.node.name=$(OTEL_RESOURCE_ATTRIBUTES_NODE_NAME),k8s.pod.name=$(OTEL_RESOURCE_ATTRIBUTES_POD_NAME),service.version=latest",
						},
					},
				},
			},
		},
	}, pod)
}
func TestInjectGo(t *testing.T) {
	falsee := false
	true := true
	zero := int64(0)

	tests := []struct {
		name     string
		insts    languageInstrumentations
		pod      corev1.Pod
		expected corev1.Pod
	}{
		{
			name: "shared process namespace disabled",
			insts: languageInstrumentations{
				Go: instrumentationWithContainers{Instrumentation: &v1alpha1.Instrumentation{
					Spec: v1alpha1.InstrumentationSpec{
						Go: v1alpha1.Go{
							Image: "otel/go:1",
						},
					},
				},
				},
			},
			pod: corev1.Pod{
				Spec: corev1.PodSpec{
					ShareProcessNamespace: &falsee,
					Containers: []corev1.Container{
						{
							Name: "app",
						},
					},
				},
			},
			expected: corev1.Pod{
				Spec: corev1.PodSpec{
					ShareProcessNamespace: &falsee,
					Containers: []corev1.Container{
						{
							Name: "app",
						},
					},
				},
			},
		},
		{
			name: "OTEL_GO_AUTO_TARGET_EXE not set",
			insts: languageInstrumentations{
				Go: instrumentationWithContainers{Instrumentation: &v1alpha1.Instrumentation{
					Spec: v1alpha1.InstrumentationSpec{
						Go: v1alpha1.Go{
							Image: "otel/go:1",
						},
					},
				},
				},
			},
			pod: corev1.Pod{
				Spec: corev1.PodSpec{
					Containers: []corev1.Container{
						{
							Name: "app",
						},
					},
				},
			},
			expected: corev1.Pod{
				Spec: corev1.PodSpec{
					Containers: []corev1.Container{
						{
							Name: "app",
						},
					},
				},
			},
		},
		{
			name: "OTEL_GO_AUTO_TARGET_EXE set by inst",
			insts: languageInstrumentations{
				Go: instrumentationWithContainers{Instrumentation: &v1alpha1.Instrumentation{
					Spec: v1alpha1.InstrumentationSpec{
						Go: v1alpha1.Go{
							Image: "otel/go:1",
							Env: []corev1.EnvVar{
								{
									Name:  "OTEL_GO_AUTO_TARGET_EXE",
									Value: "foo",
								},
							},
						},
					},
				},
				},
			},
			pod: corev1.Pod{
				Spec: corev1.PodSpec{
					Containers: []corev1.Container{
						{
							Name:  "app",
							Image: "app:latest",
						},
					},
				},
			},
			expected: corev1.Pod{
				Spec: corev1.PodSpec{
					ShareProcessNamespace: &true,
					Containers: []corev1.Container{
						{
							Name:  "app",
							Image: "app:latest",
						},
						{
							Name:  sideCarName,
							Image: "otel/go:1",
							SecurityContext: &corev1.SecurityContext{
								RunAsUser:  &zero,
								Privileged: &true,
							},
							VolumeMounts: []corev1.VolumeMount{
								{
									MountPath: "/sys/kernel/debug",
									Name:      kernelDebugVolumeName,
								},
							},
							Env: []corev1.EnvVar{
								{
									Name:  "OTEL_GO_AUTO_TARGET_EXE",
									Value: "foo",
								},

								{
									Name:  "OTEL_SERVICE_NAME",
									Value: "app",
								},
								{
									Name: "OTEL_RESOURCE_ATTRIBUTES_POD_NAME",
									ValueFrom: &corev1.EnvVarSource{
										FieldRef: &corev1.ObjectFieldSelector{
											FieldPath: "metadata.name",
										},
									},
								},
								{
									Name: "OTEL_RESOURCE_ATTRIBUTES_NODE_NAME",
									ValueFrom: &corev1.EnvVarSource{
										FieldRef: &corev1.ObjectFieldSelector{
											FieldPath: "spec.nodeName",
										},
									},
								},
								{
									Name:  "OTEL_RESOURCE_ATTRIBUTES",
									Value: "com.amazonaws.cloudwatch.entity.internal.service.name.source=K8sWorkload,k8s.container.name=app,k8s.node.name=$(OTEL_RESOURCE_ATTRIBUTES_NODE_NAME),k8s.pod.name=$(OTEL_RESOURCE_ATTRIBUTES_POD_NAME),service.version=latest",
								},
							},
						},
					},
					Volumes: []corev1.Volume{
						{
							Name: kernelDebugVolumeName,
							VolumeSource: corev1.VolumeSource{
								HostPath: &corev1.HostPathVolumeSource{
									Path: kernelDebugVolumePath,
								},
							},
						},
					},
				},
			},
		},
		{
			name: "OTEL_GO_AUTO_TARGET_EXE set by annotation",
			insts: languageInstrumentations{
				Go: instrumentationWithContainers{
					Containers: "",
					Instrumentation: &v1alpha1.Instrumentation{
						Spec: v1alpha1.InstrumentationSpec{
							Go: v1alpha1.Go{
								Image: "otel/go:1",
							},
						},
					},
				},
			},
			pod: corev1.Pod{
				ObjectMeta: metav1.ObjectMeta{
					Annotations: map[string]string{
						"instrumentation.opentelemetry.io/otel-go-auto-target-exe": "foo",
					},
				},
				Spec: corev1.PodSpec{
					Containers: []corev1.Container{
						{
							Name:  "app",
							Image: "app:latest",
						},
					},
				},
			},
			expected: corev1.Pod{
				ObjectMeta: metav1.ObjectMeta{
					Annotations: map[string]string{
						"instrumentation.opentelemetry.io/otel-go-auto-target-exe": "foo",
					},
				},
				Spec: corev1.PodSpec{
					ShareProcessNamespace: &true,
					Containers: []corev1.Container{
						{
							Name:  "app",
							Image: "app:latest",
						},
						{
							Name:  sideCarName,
							Image: "otel/go:1",
							SecurityContext: &corev1.SecurityContext{
								RunAsUser:  &zero,
								Privileged: &true,
							},
							VolumeMounts: []corev1.VolumeMount{
								{
									MountPath: "/sys/kernel/debug",
									Name:      kernelDebugVolumeName,
								},
							},
							Env: []corev1.EnvVar{
								{
									Name:  "OTEL_GO_AUTO_TARGET_EXE",
									Value: "foo",
								},

								{
									Name:  "OTEL_SERVICE_NAME",
									Value: "app",
								},
								{
									Name: "OTEL_RESOURCE_ATTRIBUTES_POD_NAME",
									ValueFrom: &corev1.EnvVarSource{
										FieldRef: &corev1.ObjectFieldSelector{
											FieldPath: "metadata.name",
										},
									},
								},
								{
									Name: "OTEL_RESOURCE_ATTRIBUTES_NODE_NAME",
									ValueFrom: &corev1.EnvVarSource{
										FieldRef: &corev1.ObjectFieldSelector{
											FieldPath: "spec.nodeName",
										},
									},
								},
								{
									Name:  "OTEL_RESOURCE_ATTRIBUTES",
									Value: "com.amazonaws.cloudwatch.entity.internal.service.name.source=K8sWorkload,k8s.container.name=app,k8s.node.name=$(OTEL_RESOURCE_ATTRIBUTES_NODE_NAME),k8s.pod.name=$(OTEL_RESOURCE_ATTRIBUTES_POD_NAME),service.version=latest",
								},
							},
						},
					},
					Volumes: []corev1.Volume{
						{
							Name: kernelDebugVolumeName,
							VolumeSource: corev1.VolumeSource{
								HostPath: &corev1.HostPathVolumeSource{
									Path: kernelDebugVolumePath,
								},
							},
						},
					},
				},
			},
		},
	}

	for _, test := range tests {
		t.Run(test.name, func(t *testing.T) {
			inj := sdkInjector{
				logger: logr.Discard(),
			}
			pod := inj.inject(context.Background(), test.insts, corev1.Namespace{}, test.pod)
			assert.Equal(t, test.expected, pod)
		})
	}
}

func TestInjectApacheHttpd(t *testing.T) {

	tests := []struct {
		name     string
		insts    languageInstrumentations
		pod      corev1.Pod
		expected corev1.Pod
	}{
		{
			name: "injection enabled, exporter set",
			insts: languageInstrumentations{
				ApacheHttpd: instrumentationWithContainers{
					Instrumentation: &v1alpha1.Instrumentation{
						Spec: v1alpha1.InstrumentationSpec{
							ApacheHttpd: v1alpha1.ApacheHttpd{
								Image: "img:1",
							},
							Exporter: v1alpha1.Exporter{
								Endpoint: "https://collector:4318",
							},
						},
					},
					Containers: "",
				},
			},
			pod: corev1.Pod{
				Spec: corev1.PodSpec{
					Containers: []corev1.Container{
						{
							Name: "app",
						},
					},
				},
			},
			expected: corev1.Pod{
				Spec: corev1.PodSpec{
					Volumes: []corev1.Volume{
						{
							Name: "otel-apache-conf-dir",
							VolumeSource: corev1.VolumeSource{
								EmptyDir: &corev1.EmptyDirVolumeSource{
									SizeLimit: &defaultVolumeLimitSize,
								},
							},
						},
						{
							Name: "otel-apache-agent",
							VolumeSource: corev1.VolumeSource{
								EmptyDir: &corev1.EmptyDirVolumeSource{
									SizeLimit: &defaultVolumeLimitSize,
								},
							},
						},
					},
					InitContainers: []corev1.Container{
						{
							Name:    apacheAgentCloneContainerName,
							Image:   "",
							Command: []string{"/bin/sh", "-c"},
							Args:    []string{"cp -r /usr/local/apache2/conf/* " + apacheAgentDirectory + apacheAgentConfigDirectory},
							VolumeMounts: []corev1.VolumeMount{{
								Name:      apacheAgentConfigVolume,
								MountPath: apacheAgentDirectory + apacheAgentConfigDirectory,
							}},
						},
						{
							Name:    apacheAgentInitContainerName,
							Image:   "img:1",
							Command: []string{"/bin/sh", "-c"},
							Args: []string{
								"cp -r /opt/opentelemetry/* /opt/opentelemetry-webserver/agent && export agentLogDir=$(echo \"/opt/opentelemetry-webserver/agent/logs\" | sed 's,/,\\\\/,g') && cat /opt/opentelemetry-webserver/agent/conf/appdynamics_sdk_log4cxx.xml.template | sed 's/__agent_log_dir__/'${agentLogDir}'/g'  > /opt/opentelemetry-webserver/agent/conf/appdynamics_sdk_log4cxx.xml &&echo \"$OTEL_APACHE_AGENT_CONF\" > /opt/opentelemetry-webserver/source-conf/opentemetry_agent.conf && sed -i 's/<<SID-PLACEHOLDER>>/'${APACHE_SERVICE_INSTANCE_ID}'/g' /opt/opentelemetry-webserver/source-conf/opentemetry_agent.conf && echo 'Include /usr/local/apache2/conf/opentemetry_agent.conf' >> /opt/opentelemetry-webserver/source-conf/httpd.conf"},
							Env: []corev1.EnvVar{
								{
									Name:  apacheAttributesEnvVar,
									Value: "\n#Load the Otel Webserver SDK\nLoadFile /opt/opentelemetry-webserver/agent/sdk_lib/lib/libopentelemetry_common.so\nLoadFile /opt/opentelemetry-webserver/agent/sdk_lib/lib/libopentelemetry_resources.so\nLoadFile /opt/opentelemetry-webserver/agent/sdk_lib/lib/libopentelemetry_trace.so\nLoadFile /opt/opentelemetry-webserver/agent/sdk_lib/lib/libopentelemetry_otlp_recordable.so\nLoadFile /opt/opentelemetry-webserver/agent/sdk_lib/lib/libopentelemetry_exporter_ostream_span.so\nLoadFile /opt/opentelemetry-webserver/agent/sdk_lib/lib/libopentelemetry_exporter_otlp_grpc.so\n#Load the Otel ApacheModule SDK\nLoadFile /opt/opentelemetry-webserver/agent/sdk_lib/lib/libopentelemetry_webserver_sdk.so\n#Load the Apache Module. In this example for Apache 2.4\n#LoadModule otel_apache_module /opt/opentelemetry-webserver/agent/WebServerModule/Apache/libmod_apache_otel.so\n#Load the Apache Module. In this example for Apache 2.2\n#LoadModule otel_apache_module /opt/opentelemetry-webserver/agent/WebServerModule/Apache/libmod_apache_otel22.so\nLoadModule otel_apache_module /opt/opentelemetry-webserver/agent/WebServerModule/Apache/libmod_apache_otel.so\n#Attributes\nApacheModuleEnabled ON\nApacheModuleOtelExporterEndpoint https://collector:4318\nApacheModuleOtelSpanExporter otlp\nApacheModuleResolveBackends  ON\nApacheModuleServiceInstanceId <<SID-PLACEHOLDER>>\nApacheModuleServiceName app\nApacheModuleServiceNamespace apache-httpd\nApacheModuleTraceAsError  ON\n",
								},
								{Name: apacheServiceInstanceIdEnvVar,
									ValueFrom: &corev1.EnvVarSource{
										FieldRef: &corev1.ObjectFieldSelector{
											FieldPath: "metadata.name",
										},
									},
								},
							},
							VolumeMounts: []corev1.VolumeMount{
								{
									Name:      apacheAgentVolume,
									MountPath: apacheAgentDirectory + apacheAgentSubDirectory,
								},
								{
									Name:      apacheAgentConfigVolume,
									MountPath: apacheAgentConfDirFull,
								},
							},
						},
					},
					Containers: []corev1.Container{
						{
							Name: "app",
							VolumeMounts: []corev1.VolumeMount{
								{
									Name:      apacheAgentVolume,
									MountPath: apacheAgentDirectory + apacheAgentSubDirectory,
								},
								{
									Name:      apacheAgentConfigVolume,
									MountPath: apacheDefaultConfigDirectory,
								},
							},
							Env: []corev1.EnvVar{
								{
									Name:  "OTEL_SERVICE_NAME",
									Value: "app",
								},
								{
									Name:  "OTEL_EXPORTER_OTLP_ENDPOINT",
									Value: "https://collector:4318",
								},
								{
									Name: "OTEL_RESOURCE_ATTRIBUTES_POD_NAME",
									ValueFrom: &corev1.EnvVarSource{
										FieldRef: &corev1.ObjectFieldSelector{
											FieldPath: "metadata.name",
										},
									},
								},
								{
									Name: "OTEL_RESOURCE_ATTRIBUTES_NODE_NAME",
									ValueFrom: &corev1.EnvVarSource{
										FieldRef: &corev1.ObjectFieldSelector{
											FieldPath: "spec.nodeName",
										},
									},
								},
								{
									Name:  "OTEL_RESOURCE_ATTRIBUTES",
									Value: "com.amazonaws.cloudwatch.entity.internal.service.name.source=K8sWorkload,k8s.container.name=app,k8s.node.name=$(OTEL_RESOURCE_ATTRIBUTES_NODE_NAME),k8s.pod.name=$(OTEL_RESOURCE_ATTRIBUTES_POD_NAME)",
								},
							},
						},
					},
				},
			},
		},
	}
	for _, test := range tests {
		t.Run(test.name, func(t *testing.T) {
			inj := sdkInjector{
				logger: logr.Discard(),
			}

			pod := inj.inject(context.Background(), test.insts, corev1.Namespace{}, test.pod)
			assert.Equal(t, test.expected, pod)
		})
	}
}

func TestInjectNginx(t *testing.T) {

	tests := []struct {
		name     string
		insts    languageInstrumentations
		pod      corev1.Pod
		expected corev1.Pod
	}{
		{
			name: "injection enabled, exporter set",
			insts: languageInstrumentations{
				Nginx: instrumentationWithContainers{
					Instrumentation: &v1alpha1.Instrumentation{
						Spec: v1alpha1.InstrumentationSpec{
							Nginx: v1alpha1.Nginx{
								Image: "img:1",
								Attrs: []corev1.EnvVar{{
									Name:  "NginxModuleOtelMaxQueueSize",
									Value: "4096",
								}},
							},
							Exporter: v1alpha1.Exporter{
								Endpoint: "http://otlp-endpoint:4317",
							},
						},
					},
					Containers: "",
				},
			},
			pod: corev1.Pod{
				ObjectMeta: metav1.ObjectMeta{
					Name: "my-nginx-6c44bcbdd",
				},
				Spec: corev1.PodSpec{
					Containers: []corev1.Container{
						{
							Name: "app",
						},
					},
				},
			},
			expected: corev1.Pod{
				ObjectMeta: metav1.ObjectMeta{
					Name: "my-nginx-6c44bcbdd",
				},
				Spec: corev1.PodSpec{
					Volumes: []corev1.Volume{
						{
							Name: "otel-nginx-conf-dir",
							VolumeSource: corev1.VolumeSource{
								EmptyDir: &corev1.EmptyDirVolumeSource{},
							},
						},
						{
							Name: "otel-nginx-agent",
							VolumeSource: corev1.VolumeSource{
								EmptyDir: &corev1.EmptyDirVolumeSource{},
							},
						},
					},
					InitContainers: []corev1.Container{
						{
							Name:    nginxAgentCloneContainerName,
							Image:   "",
							Command: []string{"/bin/sh", "-c"},
							Args:    []string{"cp -r /etc/nginx/* /opt/opentelemetry-webserver/source-conf && export NGINX_VERSION=$( { nginx -v ; } 2>&1 ) && echo ${NGINX_VERSION##*/} > /opt/opentelemetry-webserver/source-conf/version.txt"},
							VolumeMounts: []corev1.VolumeMount{{
								Name:      nginxAgentConfigVolume,
								MountPath: nginxAgentConfDirFull,
							}},
						},
						{
							Name:    nginxAgentInitContainerName,
							Image:   "img:1",
							Command: []string{"/bin/sh", "-c"},
							Args:    []string{nginxSdkInitContainerTestCommand},
							Env: []corev1.EnvVar{
								{
									Name:  nginxAttributesEnvVar,
									Value: "NginxModuleEnabled ON;\nNginxModuleOtelExporterEndpoint http://otlp-endpoint:4317;\nNginxModuleOtelMaxQueueSize 4096;\nNginxModuleOtelSpanExporter otlp;\nNginxModuleResolveBackends ON;\nNginxModuleServiceInstanceId <<SID-PLACEHOLDER>>;\nNginxModuleServiceName my-nginx-6c44bcbdd;\nNginxModuleServiceNamespace nginx;\nNginxModuleTraceAsError ON;\n",
								},
								{
									Name:  "OTEL_NGINX_I13N_SCRIPT",
									Value: nginxSdkInitContainerI13nScript,
								},
								{
									Name: nginxServiceInstanceIdEnvVar,
									ValueFrom: &corev1.EnvVarSource{
										FieldRef: &corev1.ObjectFieldSelector{
											FieldPath: "metadata.name",
										},
									},
								},
							},
							VolumeMounts: []corev1.VolumeMount{
								{
									Name:      nginxAgentVolume,
									MountPath: nginxAgentDirFull,
								},
								{
									Name:      nginxAgentConfigVolume,
									MountPath: nginxAgentConfDirFull,
								},
							},
						},
					},
					Containers: []corev1.Container{
						{
							Name: "app",
							VolumeMounts: []corev1.VolumeMount{
								{
									Name:      nginxAgentVolume,
									MountPath: nginxAgentDirFull,
								},
								{
									Name:      nginxAgentConfigVolume,
									MountPath: "/etc/nginx",
								},
							},
							Env: []corev1.EnvVar{
								{
									Name:  "LD_LIBRARY_PATH",
									Value: "/opt/opentelemetry-webserver/agent/sdk_lib/lib",
								},
								{
									Name:  "OTEL_SERVICE_NAME",
									Value: "my-nginx-6c44bcbdd",
								},
								{
									Name:  "OTEL_EXPORTER_OTLP_ENDPOINT",
									Value: "http://otlp-endpoint:4317",
								},
								{
									Name: "OTEL_RESOURCE_ATTRIBUTES_NODE_NAME",
									ValueFrom: &corev1.EnvVarSource{
										FieldRef: &corev1.ObjectFieldSelector{
											FieldPath: "spec.nodeName",
										},
									},
								},
								{
									Name:  "OTEL_RESOURCE_ATTRIBUTES",
									Value: "com.amazonaws.cloudwatch.entity.internal.service.name.source=K8sWorkload,k8s.container.name=app,k8s.node.name=$(OTEL_RESOURCE_ATTRIBUTES_NODE_NAME),k8s.pod.name=my-nginx-6c44bcbdd",
								},
							},
						},
					},
				},
			},
		},
	}
	for _, test := range tests {
		t.Run(test.name, func(t *testing.T) {
			inj := sdkInjector{
				logger: logr.Discard(),
			}
			pod := inj.inject(context.Background(), test.insts, corev1.Namespace{}, test.pod)
			assert.Equal(t, test.expected, pod)
		})
	}
}

func TestInjectSdkOnly(t *testing.T) {
	inst := v1alpha1.Instrumentation{
		Spec: v1alpha1.InstrumentationSpec{
			Exporter: v1alpha1.Exporter{
				Endpoint: "https://collector:4318",
			},
		},
	}
	insts := languageInstrumentations{
		Sdk: instrumentationWithContainers{Instrumentation: &inst, Containers: ""},
	}

	inj := sdkInjector{
		logger: logr.Discard(),
	}
	pod := inj.inject(context.Background(), insts,
		corev1.Namespace{},
		corev1.Pod{
			Spec: corev1.PodSpec{
				Containers: []corev1.Container{
					{
						Name:  "app",
						Image: "app:latest",
					},
				},
			},
		})
	assert.Equal(t, corev1.Pod{
		Spec: corev1.PodSpec{
			Containers: []corev1.Container{
				{
					Name:  "app",
					Image: "app:latest",
					Env: []corev1.EnvVar{
						{
							Name:  "OTEL_SERVICE_NAME",
							Value: "app",
						},
						{
							Name:  "OTEL_EXPORTER_OTLP_ENDPOINT",
							Value: "https://collector:4318",
						},
						{
							Name: "OTEL_RESOURCE_ATTRIBUTES_POD_NAME",
							ValueFrom: &corev1.EnvVarSource{
								FieldRef: &corev1.ObjectFieldSelector{
									FieldPath: "metadata.name",
								},
							},
						},
						{
							Name: "OTEL_RESOURCE_ATTRIBUTES_NODE_NAME",
							ValueFrom: &corev1.EnvVarSource{
								FieldRef: &corev1.ObjectFieldSelector{
									FieldPath: "spec.nodeName",
								},
							},
						},
						{
							Name:  "OTEL_RESOURCE_ATTRIBUTES",
							Value: "com.amazonaws.cloudwatch.entity.internal.service.name.source=K8sWorkload,k8s.container.name=app,k8s.node.name=$(OTEL_RESOURCE_ATTRIBUTES_NODE_NAME),k8s.pod.name=$(OTEL_RESOURCE_ATTRIBUTES_POD_NAME),service.version=latest",
						},
					},
				},
			},
		},
	}, pod)
}

func TestChooseServiceName(t *testing.T) {
	tests := []struct {
		name                string
		resources           map[string]string
		index               int
		expectedServiceName string
		labelValue          string
		annotationValue     string
	}{
		{
			name:                "first container",
			resources:           map[string]string{},
			index:               0,
			expectedServiceName: "1st",
		},
		{
			name:                "second container",
			resources:           map[string]string{},
			index:               1,
			expectedServiceName: "2nd",
		},
		{
			name: "from pod",
			resources: map[string]string{
				string(semconv.K8SPodNameKey): "my-pod",
			},
			index:               0,
			expectedServiceName: "my-pod",
		},
		{
			name: "from replicaset",
			resources: map[string]string{
				string(semconv.K8SReplicaSetNameKey): "my-rs",
				string(semconv.K8SPodNameKey):        "my-rs-pod",
			},
			index:               0,
			expectedServiceName: "my-rs",
		},
		{
			name: "from deployment",
			resources: map[string]string{
				string(semconv.K8SDeploymentNameKey): "my-deploy",
				string(semconv.K8SReplicaSetNameKey): "my-deploy-rs",
				string(semconv.K8SPodNameKey):        "my-deploy-rs-pod",
			},
			index:               0,
			expectedServiceName: "my-deploy",
		},
		{
			name: "from cronjob",
			resources: map[string]string{
				string(semconv.K8SCronJobNameKey): "my-cronjob",
				string(semconv.K8SJobNameKey):     "my-cronjob-job",
				string(semconv.K8SPodNameKey):     "my-cronjob-job-pod",
			},
			index:               0,
			expectedServiceName: "my-cronjob",
		},
		{
			name: "from job",
			resources: map[string]string{
				string(semconv.K8SJobNameKey): "my-job",
				string(semconv.K8SPodNameKey): "my-job-pod",
			},
			index:               0,
			expectedServiceName: "my-job",
		},
		{
			name: "from statefulset",
			resources: map[string]string{
				string(semconv.K8SStatefulSetNameKey): "my-statefulset",
				string(semconv.K8SPodNameKey):         "my-statefulset-pod",
			},
			index:               0,
			expectedServiceName: "my-statefulset",
		},
		{
			name: "from daemonset",
			resources: map[string]string{
				string(semconv.K8SDaemonSetNameKey): "my-daemonset",
				string(semconv.K8SPodNameKey):       "my-daemonset-pod",
			},
			index:               0,
			expectedServiceName: "my-daemonset",
		},
	}
	for _, test := range tests {
		t.Run(test.name, func(t *testing.T) {
			serviceName := chooseServiceName(corev1.Pod{
				ObjectMeta: metav1.ObjectMeta{
					Labels: map[string]string{
						"app.kubernetes.io/name": test.labelValue,
					},
					Annotations: map[string]string{
						"resource.opentelemetry.io/service.name": test.annotationValue,
					},
				},
				Spec: corev1.PodSpec{
					Containers: []corev1.Container{
						{Name: "1st"},
						{Name: "2nd"},
					},
				},
			}, test.resources, test.index)

			assert.Equal(t, test.expectedServiceName, serviceName)
		})
	}
}

<<<<<<< HEAD
// TestInjectWithEnvFrom tests that envFrom ConfigMap values are properly cached and validated
func TestInjectWithEnvFrom(t *testing.T) {
	ns := corev1.Namespace{
		ObjectMeta: metav1.ObjectMeta{
			Name: "test-envfrom",
		},
	}
	err := k8sClient.Create(context.Background(), &ns)
	require.NoError(t, err)

	// Create ConfigMap with custom endpoint
	cm := corev1.ConfigMap{
		ObjectMeta: metav1.ObjectMeta{
			Name:      "custom-endpoint-config",
			Namespace: "test-envfrom",
		},
		Data: map[string]string{
			"OTEL_EXPORTER_OTLP_ENDPOINT": "http://custom:4318",
		},
	}
	err = k8sClient.Create(context.Background(), &cm)
	require.NoError(t, err)

	inst := v1alpha1.Instrumentation{
		Spec: v1alpha1.InstrumentationSpec{
			Java: v1alpha1.Java{
				Image: "img:1",
			},
			Exporter: v1alpha1.Exporter{
				Endpoint: "https://collector:4317",
			},
		},
	}
	insts := languageInstrumentations{
		Java: instrumentationWithContainers{Instrumentation: &inst, Containers: ""},
	}
	inj := sdkInjector{
		logger: logr.Discard(),
		client: k8sClient,
	}

	tests := []struct {
		name              string
		pod               corev1.Pod
		expectInjection   bool
		expectInitCounter int
	}{
		{
			name: "envFrom with custom endpoint - skip injection",
			pod: corev1.Pod{
				ObjectMeta: metav1.ObjectMeta{
					Namespace: "test-envfrom",
=======
func TestSkipInjection(t *testing.T) {
	tests := []struct {
		name string
		pod  corev1.Pod
	}{
		{
			name: "Skip when otc-container is found",
			pod: corev1.Pod{
				ObjectMeta: metav1.ObjectMeta{
					Namespace: "project1",
					Name:      "app",
>>>>>>> 2355cf47
				},
				Spec: corev1.PodSpec{
					Containers: []corev1.Container{
						{
<<<<<<< HEAD
							Name:  "app",
							Image: "app:latest",
							EnvFrom: []corev1.EnvFromSource{
								{
									ConfigMapRef: &corev1.ConfigMapEnvSource{
										LocalObjectReference: corev1.LocalObjectReference{
											Name: "custom-endpoint-config",
										},
									},
								},
							},
						},
					},
				},
			},
			expectInjection:   false,
			expectInitCounter: 0,
		},
		{
			name: "envFrom with custom endpoint + direct App Signals - inject",
			pod: corev1.Pod{
				ObjectMeta: metav1.ObjectMeta{
					Namespace: "test-envfrom",
=======
							Name:  "application-name",
							Image: "app:latest",
						},
						{
							Name:  "otc-container",
							Image: "otc-container:latest",
						},
					},
				},
			},
		},
		{
			name: "Skip if vendor collector image is found",
			pod: corev1.Pod{
				ObjectMeta: metav1.ObjectMeta{
					Namespace: "project1",
					Name:      "app",
>>>>>>> 2355cf47
				},
				Spec: corev1.PodSpec{
					Containers: []corev1.Container{
						{
<<<<<<< HEAD
							Name:  "app",
							Image: "app:latest",
							EnvFrom: []corev1.EnvFromSource{
								{
									ConfigMapRef: &corev1.ConfigMapEnvSource{
										LocalObjectReference: corev1.LocalObjectReference{
											Name: "custom-endpoint-config",
										},
									},
								},
							},
							Env: []corev1.EnvVar{
								{
									Name:  "OTEL_AWS_APPLICATION_SIGNALS_ENABLED",
									Value: "true",
								},
							},
						},
					},
				},
			},
			expectInjection:   true,
			expectInitCounter: 1,
		},
	}

	for _, test := range tests {
		t.Run(test.name, func(t *testing.T) {
			pod := inj.inject(context.Background(), insts, ns, test.pod)
			assert.Equal(t, test.expectInitCounter, len(pod.Spec.InitContainers))
			if test.expectInjection {
				assert.Equal(t, javaInitContainerName, pod.Spec.InitContainers[0].Name)
			}
=======
							Name:  "application-name",
							Image: "app:latest",
						},
						{
							Name:  "collector",
							Image: "public.ecr.aws/aws-observability/aws-otel-collector:latest",
						},
					},
				},
			},
		},
	}

	inst := v1alpha1.Instrumentation{
		Spec: v1alpha1.InstrumentationSpec{
			Exporter: v1alpha1.Exporter{
				Endpoint: "https://collector:4318",
			},
		},
	}
	insts := languageInstrumentations{
		Sdk: instrumentationWithContainers{Instrumentation: &inst, Containers: ""},
	}

	for _, test := range tests {
		t.Run(test.name, func(t *testing.T) {
			inj := sdkInjector{
				client: k8sClient,
			}
			pod := inj.inject(context.Background(), insts, corev1.Namespace{ObjectMeta: metav1.ObjectMeta{Name: test.pod.Namespace}}, test.pod)
			_, err = json.MarshalIndent(pod, "", "  ")
			assert.NoError(t, err)
			assert.Equal(t, test.pod.Spec.Containers[0],
				corev1.Container{
					Name:  "application-name",
					Image: "app:latest",
				})
>>>>>>> 2355cf47
		})
	}
}<|MERGE_RESOLUTION|>--- conflicted
+++ resolved
@@ -2086,7 +2086,6 @@
 	}
 }
 
-<<<<<<< HEAD
 // TestInjectWithEnvFrom tests that envFrom ConfigMap values are properly cached and validated
 func TestInjectWithEnvFrom(t *testing.T) {
 	ns := corev1.Namespace{
@@ -2139,24 +2138,10 @@
 			pod: corev1.Pod{
 				ObjectMeta: metav1.ObjectMeta{
 					Namespace: "test-envfrom",
-=======
-func TestSkipInjection(t *testing.T) {
-	tests := []struct {
-		name string
-		pod  corev1.Pod
-	}{
-		{
-			name: "Skip when otc-container is found",
-			pod: corev1.Pod{
-				ObjectMeta: metav1.ObjectMeta{
-					Namespace: "project1",
-					Name:      "app",
->>>>>>> 2355cf47
-				},
-				Spec: corev1.PodSpec{
-					Containers: []corev1.Container{
-						{
-<<<<<<< HEAD
+				},
+				Spec: corev1.PodSpec{
+					Containers: []corev1.Container{
+						{
 							Name:  "app",
 							Image: "app:latest",
 							EnvFrom: []corev1.EnvFromSource{
@@ -2180,30 +2165,10 @@
 			pod: corev1.Pod{
 				ObjectMeta: metav1.ObjectMeta{
 					Namespace: "test-envfrom",
-=======
-							Name:  "application-name",
-							Image: "app:latest",
-						},
-						{
-							Name:  "otc-container",
-							Image: "otc-container:latest",
-						},
-					},
-				},
-			},
-		},
-		{
-			name: "Skip if vendor collector image is found",
-			pod: corev1.Pod{
-				ObjectMeta: metav1.ObjectMeta{
-					Namespace: "project1",
-					Name:      "app",
->>>>>>> 2355cf47
-				},
-				Spec: corev1.PodSpec{
-					Containers: []corev1.Container{
-						{
-<<<<<<< HEAD
+				},
+				Spec: corev1.PodSpec{
+					Containers: []corev1.Container{
+						{
 							Name:  "app",
 							Image: "app:latest",
 							EnvFrom: []corev1.EnvFromSource{
@@ -2237,7 +2202,46 @@
 			if test.expectInjection {
 				assert.Equal(t, javaInitContainerName, pod.Spec.InitContainers[0].Name)
 			}
-=======
+		})
+	}
+}
+
+func TestSkipInjection(t *testing.T) {
+	tests := []struct {
+		name string
+		pod  corev1.Pod
+	}{
+		{
+			name: "Skip when otc-container is found",
+			pod: corev1.Pod{
+				ObjectMeta: metav1.ObjectMeta{
+					Namespace: "project1",
+					Name:      "app",
+				},
+				Spec: corev1.PodSpec{
+					Containers: []corev1.Container{
+						{
+							Name:  "application-name",
+							Image: "app:latest",
+						},
+						{
+							Name:  "otc-container",
+							Image: "otc-container:latest",
+						},
+					},
+				},
+			},
+		},
+		{
+			name: "Skip if vendor collector image is found",
+			pod: corev1.Pod{
+				ObjectMeta: metav1.ObjectMeta{
+					Namespace: "project1",
+					Name:      "app",
+				},
+				Spec: corev1.PodSpec{
+					Containers: []corev1.Container{
+						{
 							Name:  "application-name",
 							Image: "app:latest",
 						},
@@ -2268,14 +2272,13 @@
 				client: k8sClient,
 			}
 			pod := inj.inject(context.Background(), insts, corev1.Namespace{ObjectMeta: metav1.ObjectMeta{Name: test.pod.Namespace}}, test.pod)
-			_, err = json.MarshalIndent(pod, "", "  ")
+			_, err := json.MarshalIndent(pod, "", "  ")
 			assert.NoError(t, err)
 			assert.Equal(t, test.pod.Spec.Containers[0],
 				corev1.Container{
 					Name:  "application-name",
 					Image: "app:latest",
 				})
->>>>>>> 2355cf47
 		})
 	}
 }